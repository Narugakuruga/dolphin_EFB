--- conflicted
+++ resolved
@@ -598,12 +598,12 @@
 
 	if (ApiType == API_OPENGL)
 	{
-<<<<<<< HEAD
 		WRITE(p, "out float4 ocol0;\n");
 		if (dstAlphaMode == DSTALPHA_DUAL_SOURCE_BLEND)
 			WRITE(p, "out float4 ocol1;\n");
 		
-		WRITE(p, "float depth;\n");
+		if (depthTextureEnable)
+			WRITE(p, "#define depth gl_FragDepth\n");
 		WRITE(p, "float4 rawpos = gl_FragCoord;\n");
 
 		WRITE(p, "VARYIN float4 colors_02;\n");
@@ -658,28 +658,15 @@
 		{
 			WRITE(p, "  out float4 ocol0 : COLOR0,%s%s\n  in float4 rawpos : %s,\n",
 				dstAlphaMode == DSTALPHA_DUAL_SOURCE_BLEND ? "\n  out float4 ocol1 : COLOR1," : "",
-				"\n  out float depth : DEPTH,",
+				depthTextureEnable ? "\n  out float depth : DEPTH," : "",
 				ApiType & API_D3D9_SM20 ? "POSITION" : "VPOS");
 		}
 		else
 		{
 			WRITE(p, "  out float4 ocol0 : SV_Target0,%s%s\n  in float4 rawpos : SV_Position,\n",
 				dstAlphaMode == DSTALPHA_DUAL_SOURCE_BLEND ? "\n  out float4 ocol1 : SV_Target1," : "",
-				"\n  out float depth : SV_Depth,");
-		}
-=======
-		WRITE(p, "  out float4 ocol0 : COLOR0,%s%s\n  in float4 rawpos : %s,\n",
-			dstAlphaMode == DSTALPHA_DUAL_SOURCE_BLEND ? "\n  out float4 ocol1 : COLOR1," : "",
-			depthTextureEnable ? "\n  out float depth : DEPTH," : "",
-			ApiType & API_OPENGL ? "WPOS" : ApiType & API_D3D9_SM20 ? "POSITION" : "VPOS");
-	}
-	else
-	{
-		WRITE(p, "  out float4 ocol0 : SV_Target0,%s%s\n  in float4 rawpos : SV_Position,\n",
-			dstAlphaMode == DSTALPHA_DUAL_SOURCE_BLEND ? "\n  out float4 ocol1 : SV_Target1," : "",
-			depthTextureEnable ? "\n  out float depth : SV_Depth," : "");
-	}
->>>>>>> 8d5299c2
+				depthTextureEnable ? "\n  out float depth : SV_Depth," : "");
+		}
 
 		WRITE(p, "  in float4 colors_0 : COLOR0,\n");
 		WRITE(p, "  in float4 colors_1 : COLOR1");
@@ -864,10 +851,6 @@
 		WRITE(p, "\tocol0.a = " I_ALPHA"[0].a;\n");	
 	}
 	
-	if (ApiType == API_OPENGL)
-	{
-		WRITE(p, "\tgl_FragDepth = depth;\n");
-	}
 	WRITE(p, "}\n");
 	if (text[sizeof(text) - 1] != 0x7C)
 		PanicAlert("PixelShader generator - buffer too small, canary has been eaten!");
@@ -1282,14 +1265,9 @@
 
 	WRITE(p, "\t\tocol0 = float4(0.0f, 0.0f, 0.0f, 0.0f);\n");
 	if (dstAlphaMode == DSTALPHA_DUAL_SOURCE_BLEND)
-<<<<<<< HEAD
 		WRITE(p, "\t\tocol1 = float4(0.0f, 0.0f, 0.0f, 0.0f);\n");
-	WRITE(p, "depth = 1.f;\n");
-=======
-		WRITE(p, "ocol1 = 0;\n");
 	if(depthTextureEnable)
 		WRITE(p, "depth = 1.f;\n");
->>>>>>> 8d5299c2
 
 	// HAXX: zcomploc (aka early_ztest) is a way to control whether depth test is done before
 	// or after texturing and alpha test. PC GPUs have no way to support this
