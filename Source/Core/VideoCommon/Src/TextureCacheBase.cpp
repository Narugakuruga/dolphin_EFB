// Copyright (C) 2003 Dolphin Project.

// This program is free software: you can redistribute it and/or modify
// it under the terms of the GNU General Public License as published by
// the Free Software Foundation, version 2.0.

// This program is distributed in the hope that it will be useful,
// but WITHOUT ANY WARRANTY; without even the implied warranty of
// MERCHANTABILITY or FITNESS FOR A PARTICULAR PURPOSE.  See the
// GNU General Public License 2.0 for more details.

// A copy of the GPL 2.0 should have been included with the program.
// If not, see http://www.gnu.org/licenses/

// Official SVN repository and contact information can be found at
// http://code.google.com/p/dolphin-emu/

#include "MemoryUtil.h"

#include "VideoConfig.h"
#include "Statistics.h"
#include "HiresTextures.h"
#include "RenderBase.h"
#include "FileUtil.h"

#include "TextureCacheBase.h"
#include "Debugger.h"
#include "ConfigManager.h"
#include "HW/Memmap.h"

// ugly
extern int frameCount;

enum
{
	TEXTURE_KILL_THRESHOLD = 200,
};

TextureCache *g_texture_cache;

GC_ALIGNED16(u8 *TextureCache::temp) = NULL;
unsigned int TextureCache::temp_size;

TextureCache::TexCache TextureCache::textures;

TextureCache::BackupConfig TextureCache::backup_config;


TextureCache::TCacheEntryBase::~TCacheEntryBase()
{
}

TextureCache::TextureCache()
{
	temp_size = 2048 * 2048 * 4;
	if (!temp)
		temp = (u8*)AllocateAlignedMemory(temp_size, 16);
	TexDecoder_SetTexFmtOverlayOptions(g_ActiveConfig.bTexFmtOverlayEnable, g_ActiveConfig.bTexFmtOverlayCenter);
    if(g_ActiveConfig.bHiresTextures && !g_ActiveConfig.bDumpTextures)
		HiresTextures::Init(SConfig::GetInstance().m_LocalCoreStartupParameter.m_strUniqueID.c_str());
	SetHash64Function(g_ActiveConfig.bHiresTextures || g_ActiveConfig.bDumpTextures);
}

void TextureCache::Invalidate()
{
	TexCache::iterator
		iter = textures.begin(),
		tcend = textures.end();
	for (; iter != tcend; ++iter)
		delete iter->second;

	textures.clear();
}

TextureCache::~TextureCache()
{
	Invalidate();
	if (temp)
	{
		FreeAlignedMemory(temp);
		temp = NULL;
	}
}

void TextureCache::OnConfigChanged(VideoConfig& config)
{
	if (!g_texture_cache)
		goto skip_checks;

	// TODO: Invalidating texcache is really stupid in some of these cases
	if (config.iSafeTextureCache_ColorSamples != backup_config.s_colorsamples ||
		config.bTexFmtOverlayEnable != backup_config.s_texfmt_overlay ||
		config.bTexFmtOverlayCenter != backup_config.s_texfmt_overlay_center ||
		config.bHiresTextures != backup_config.s_hires_textures)
	{
		g_texture_cache->Invalidate();

		if(g_ActiveConfig.bHiresTextures)
			HiresTextures::Init(SConfig::GetInstance().m_LocalCoreStartupParameter.m_strUniqueID.c_str());

		SetHash64Function(g_ActiveConfig.bHiresTextures || g_ActiveConfig.bDumpTextures);
		TexDecoder_SetTexFmtOverlayOptions(g_ActiveConfig.bTexFmtOverlayEnable, g_ActiveConfig.bTexFmtOverlayCenter);
	}

	// TODO: Probably shouldn't clear all render targets here, just mark them dirty or something.
	if (config.bEFBCopyCacheEnable != backup_config.s_copy_cache_enable || // TODO: not sure if this is needed?
		config.bCopyEFBToTexture != backup_config.s_copy_efb_to_texture ||
		config.bCopyEFBScaled != backup_config.s_copy_efb_scaled ||
		config.bEFBCopyEnable != backup_config.s_copy_efb ||
		config.iEFBScale != backup_config.s_efb_scale)
	{
		g_texture_cache->ClearRenderTargets();
	}

skip_checks:
	backup_config.s_colorsamples = config.iSafeTextureCache_ColorSamples;
	backup_config.s_copy_efb_to_texture = config.bCopyEFBToTexture;
	backup_config.s_copy_efb_scaled = config.bCopyEFBScaled;
	backup_config.s_copy_efb = config.bEFBCopyEnable;
	backup_config.s_efb_scale = config.iEFBScale;
	backup_config.s_texfmt_overlay = config.bTexFmtOverlayEnable;
	backup_config.s_texfmt_overlay_center = config.bTexFmtOverlayCenter;
	backup_config.s_hires_textures = config.bHiresTextures;
	backup_config.s_copy_cache_enable = config.bEFBCopyCacheEnable;
}

void TextureCache::Cleanup()
{
	TexCache::iterator iter = textures.begin();
	TexCache::iterator tcend = textures.end();
	while (iter != tcend)
	{
		if (frameCount > TEXTURE_KILL_THRESHOLD + iter->second->frameCount) // TODO: Deleting EFB copies might not be a good idea here...
		{
			delete iter->second;
			textures.erase(iter++);
		}
		else
			++iter;
	}
}

void TextureCache::InvalidateRange(u32 start_address, u32 size)
{
	TexCache::iterator
		iter = textures.begin(),
		tcend = textures.end();
	while (iter != tcend)
	{
		const int rangePosition = iter->second->IntersectsMemoryRange(start_address, size);
		if (0 == rangePosition)
		{
			delete iter->second;
			textures.erase(iter++);
		}
		else
			++iter;
	}
}

void TextureCache::MakeRangeDynamic(u32 start_address, u32 size)
{
	TexCache::iterator
		iter = textures.lower_bound(start_address),
		tcend = textures.upper_bound(start_address + size);

	if (iter != textures.begin())
		iter--;

	for (; iter != tcend; ++iter)
	{
		const int rangePosition = iter->second->IntersectsMemoryRange(start_address, size);
		if (0 == rangePosition)
		{
			iter->second->SetHashes(TEXHASH_INVALID);
		}
	}
}

bool TextureCache::Find(u32 start_address, u64 hash)
{
	TexCache::iterator iter = textures.lower_bound(start_address);

	if (iter->second->hash == hash)
		return true;

	return false;
}

int TextureCache::TCacheEntryBase::IntersectsMemoryRange(u32 range_address, u32 range_size) const
{
	if (addr + size_in_bytes < range_address)
		return -1;

	if (addr >= range_address + range_size)
		return 1;

	return 0;
}

void TextureCache::ClearRenderTargets()
{
	TexCache::iterator
		iter = textures.begin(),
		tcend = textures.end();

	while (iter != tcend)
	{
		if (iter->second->type == TCET_EC_VRAM)
		{
			delete iter->second;
			textures.erase(iter++);
		}
		else
			++iter;
	}
}

bool TextureCache::CheckForCustomTextureLODs(u64 tex_hash, int texformat, unsigned int levels)
{
	if (levels == 1)
		return false;

	// Just checking if the necessary files exist, if they can't be loaded or have incorrect dimensions LODs will be black
	char texBasePathTemp[MAX_PATH];
	char texPathTemp[MAX_PATH];

	sprintf(texBasePathTemp, "%s_%08x_%i", SConfig::GetInstance().m_LocalCoreStartupParameter.m_strUniqueID.c_str(), (u32) (tex_hash & 0x00000000FFFFFFFFLL), texformat);

	for (unsigned int level = 1; level < levels; ++level)
	{
		sprintf(texPathTemp, "%s_mip%i", texBasePathTemp, level);
		if (!HiresTextures::HiresTexExists(texPathTemp))
		{
			if (level > 1)
				WARN_LOG(VIDEO, "Couldn't find custom texture LOD with index %i (filename: %s), disabling custom LODs for this texture", level, texPathTemp);

			return false;
		}
	}
	return true;
}

PC_TexFormat TextureCache::LoadCustomTexture(u64 tex_hash, int texformat, unsigned int level, unsigned int& width, unsigned int& height)
{
	char texPathTemp[MAX_PATH];
	unsigned int newWidth = 0;
	unsigned int newHeight = 0;

	if (level == 0)
		sprintf(texPathTemp, "%s_%08x_%i", SConfig::GetInstance().m_LocalCoreStartupParameter.m_strUniqueID.c_str(), (u32) (tex_hash & 0x00000000FFFFFFFFLL), texformat);
	else
		sprintf(texPathTemp, "%s_%08x_%i_mip%i", SConfig::GetInstance().m_LocalCoreStartupParameter.m_strUniqueID.c_str(), (u32) (tex_hash & 0x00000000FFFFFFFFLL), texformat, level);

	unsigned int required_size = 0;
	PC_TexFormat ret = HiresTextures::GetHiresTex(texPathTemp, &newWidth, &newHeight, &required_size, texformat, temp_size, temp);
	if (ret == PC_TEX_FMT_NONE && temp_size < required_size)
	{
		// Allocate more memory and try again
		// TODO: Should probably check if newWidth and newHeight are texture dimensions which are actually supported by the current video backend
		temp_size = required_size;
		FreeAlignedMemory(temp);
		temp = (u8*)AllocateAlignedMemory(temp_size, 16);
		ret = HiresTextures::GetHiresTex(texPathTemp, &newWidth, &newHeight, &required_size, texformat, temp_size, temp);
	}

	if (ret != PC_TEX_FMT_NONE)
	{
		width = newWidth;
		height = newHeight;
	}
	return ret;
}

void TextureCache::DumpTexture(TCacheEntryBase* entry, unsigned int level)
{
	char szTemp[MAX_PATH];
	std::string szDir = File::GetUserPath(D_DUMPTEXTURES_IDX) +
		SConfig::GetInstance().m_LocalCoreStartupParameter.m_strUniqueID;

	// make sure that the directory exists
	if (false == File::Exists(szDir) || false == File::IsDirectory(szDir))
		File::CreateDir(szDir.c_str());

	// For compatibility with old texture packs, don't print the LOD index for level 0.
	 // TODO: TLUT format should actually be stored in filename? :/
	if (level == 0)
	{
		sprintf(szTemp, "%s/%s_%08x_%i.png", szDir.c_str(),
				SConfig::GetInstance().m_LocalCoreStartupParameter.m_strUniqueID.c_str(),
				(u32) (entry->hash & 0x00000000FFFFFFFFLL), entry->format & 0xFFFF);
	}
	else
	{
		sprintf(szTemp, "%s/%s_%08x_%i_mip%i.png", szDir.c_str(),
				SConfig::GetInstance().m_LocalCoreStartupParameter.m_strUniqueID.c_str(),
				(u32) (entry->hash & 0x00000000FFFFFFFFLL), entry->format & 0xFFFF, level);
	}

	if (false == File::Exists(szTemp))
		entry->Save(szTemp, level);
}

TextureCache::TCacheEntryBase* TextureCache::Load(unsigned int stage,
	u32 address, unsigned int width, unsigned int height, int texformat,
	unsigned int tlutaddr, int tlutfmt, bool use_mipmaps, unsigned int maxlevel, bool from_tmem)
{
	if (0 == address)
		return NULL;

	// TexelSizeInNibbles(format)*width*height/16;
	const unsigned int bsw = TexDecoder_GetBlockWidthInTexels(texformat) - 1;
	const unsigned int bsh = TexDecoder_GetBlockHeightInTexels(texformat) - 1;

	unsigned int expandedWidth  = (width  + bsw) & (~bsw);
	unsigned int expandedHeight = (height + bsh) & (~bsh);
	const unsigned int nativeW = width;
	const unsigned int nativeH = height;

	bool using_custom_texture = false;
	bool using_custom_lods = false;

	u32 texID = address;
	u64 tex_hash = TEXHASH_INVALID; // Hash assigned to texcache entry (also used to generate filenames used for texture dumping and custom texture lookup)
	u64 tlut_hash = TEXHASH_INVALID;

	u32 full_format = texformat;
	PC_TexFormat pcfmt = PC_TEX_FMT_NONE;

	const bool isPaletteTexture = (texformat == GX_TF_C4 || texformat == GX_TF_C8 || texformat == GX_TF_C14X2);
	if (isPaletteTexture)
		full_format = texformat | (tlutfmt << 16);

	const u32 texture_size = TexDecoder_GetTextureSizeInBytes(expandedWidth, expandedHeight, texformat);
	u8* src_data;
	if (from_tmem) src_data = &texMem[bpmem.tex[stage/4].texImage1[stage%4].tmem_even * TMEM_LINE_SIZE];
	else src_data = Memory::GetPointer(address);

	// TODO: This doesn't hash GB tiles for preloaded RGBA8 textures (instead, it's hashing more data from the low tmem bank than it should)
	tex_hash = GetHash64(src_data, texture_size, g_ActiveConfig.iSafeTextureCache_ColorSamples);
	if (isPaletteTexture)
	{
		const u32 palette_size = TexDecoder_GetPaletteSize(texformat);
		tlut_hash = GetHash64(&texMem[tlutaddr], palette_size, g_ActiveConfig.iSafeTextureCache_ColorSamples);

		// NOTE: For non-paletted textures, texID is equal to the texture address.
		//		A paletted texture, however, may have multiple texIDs assigned though depending on the currently used tlut.
		//		This (changing texID depending on the tlut_hash) is a trick to get around
		//		an issue with Metroid Prime's fonts (it has multiple sets of fonts on each other
		//		stored in a single texture and uses the palette to make different characters
		//		visible or invisible. Thus, unless we want to recreate the textures for every drawn character,
		//		we must make sure that a paletted texture gets assigned multiple IDs for each tlut used.
		//
		// TODO: Because texID isn't always the same as the address now, CopyRenderTargetToTexture might be broken now
		texID ^= ((u32)tlut_hash) ^(u32)(tlut_hash >> 32);
		tex_hash ^= tlut_hash;
	}

	TCacheEntryBase *entry = textures[texID];
	if (entry)
	{
		// 1. Calculate reference hash:
		// calculated from RAM texture data for normal textures. Hashes for paletted textures are modified by tlut_hash. 0 for virtual EFB copies.
		if (g_ActiveConfig.bCopyEFBToTexture && entry->IsEfbCopy())
			tex_hash = TEXHASH_INVALID;

		// 2. a) For EFB copies, only the hash and the texture address need to match
		if (entry->IsEfbCopy() && tex_hash == entry->hash && address == entry->addr)
		{
			entry->type = TCET_EC_VRAM;

			// TODO: Print a warning if the format changes! In this case, we could reinterpret the internal texture object data to the new pixel format (similiar to what is already being done in Renderer::ReinterpretPixelFormat())
			goto return_entry;
		}

		// 2. b) For normal textures, all texture parameters need to match
		if (address == entry->addr && tex_hash == entry->hash && full_format == entry->format &&
			entry->num_mipmaps > maxlevel && entry->native_width == nativeW && entry->native_height == nativeH)
		{
			goto return_entry;
		}

		// 3. If we reach this line, we'll have to upload the new texture data to VRAM.
		//    If we're lucky, the texture parameters didn't change and we can reuse the internal texture object instead of destroying and recreating it.
		//
		// TODO: Don't we need to force texture decoding to RGBA8 for dynamic EFB copies?
		// TODO: Actually, it should be enough if the internal texture format matches...
<<<<<<< HEAD
		if ((entry->type == TCET_NORMAL && width == entry->virtual_width && height == entry->virtual_height && full_format == entry->format && entry->num_mipmaps == maxlevel)
=======
		if ((entry->type == TCET_NORMAL && width == entry->native_width && height == entry->native_height && full_format == entry->format && entry->num_mipmaps > maxlevel)
>>>>>>> 52963584
			|| (entry->type == TCET_EC_DYNAMIC && entry->native_width == width && entry->native_height == height))
		{
			// reuse the texture
		}
		else
		{
			// delete the texture and make a new one
			delete entry;
			entry = NULL;
		}
	}


	if (g_ActiveConfig.bHiresTextures)
	{
		pcfmt = LoadCustomTexture(tex_hash, texformat, 0, width, height);
		if (pcfmt != PC_TEX_FMT_NONE)
		{
			if (expandedWidth != width || expandedHeight != height)
			{
				expandedWidth = width;
				expandedHeight = height;

				// If we thought we could reuse the texture before, make sure to delete it now!
				delete entry;
				entry = NULL;
			}
			using_custom_texture = true;
		}
	}

	if (!using_custom_texture)
	{
		if (!(texformat == GX_TF_RGBA8 && from_tmem))
		{
			pcfmt = TexDecoder_Decode(temp, src_data, expandedWidth,
						expandedHeight, texformat, tlutaddr, tlutfmt, g_ActiveConfig.backend_info.bUseRGBATextures);
		}
		else
		{
			u8* src_data_gb = &texMem[bpmem.tex[stage/4].texImage2[stage%4].tmem_odd * TMEM_LINE_SIZE];
			pcfmt = TexDecoder_DecodeRGBA8FromTmem(temp, src_data, src_data_gb, expandedWidth, expandedHeight);
		}
	}

	unsigned int texLevels;
	bool use_native_mips;
	texLevels = use_mipmaps ? (maxlevel + 1) : 1;
	using_custom_lods = using_custom_texture && CheckForCustomTextureLODs(tex_hash, texformat, texLevels);
	use_native_mips = use_mipmaps && !using_custom_lods && (width == nativeW && height == nativeH); // Only load native mips if their dimensions fit to our virtual texture dimensions
	texLevels = (use_native_mips || using_custom_lods) ? texLevels : 1;

	// create the entry/texture
	if (NULL == entry) {
		textures[texID] = entry = g_texture_cache->CreateTexture(width, height, expandedWidth, texLevels, pcfmt);

		// Sometimes, we can get around recreating a texture if only the number of mip levels changes
		// e.g. if our texture cache entry got too many mipmap levels we can limit the number of used levels by setting the appropriate render states
		// Thus, we don't update this member for every Load, but just whenever the texture gets recreated
		// TODO: D3D9 doesn't support min_lod. We should add a workaround for that here!
		entry->num_mipmaps = maxlevel + 1;
		entry->type = TCET_NORMAL;

		GFX_DEBUGGER_PAUSE_AT(NEXT_NEW_TEXTURE, true);
	}

	entry->SetGeneralParameters(address, texture_size, full_format, entry->num_mipmaps);
	entry->SetDimensions(nativeW, nativeH, width, height);
	entry->hash = tex_hash;
	if (entry->IsEfbCopy() && !g_ActiveConfig.bCopyEFBToTexture) entry->type = TCET_EC_DYNAMIC;
	else entry->type = TCET_NORMAL;

	// load texture
	entry->Load(width, height, expandedWidth, 0);

	if (g_ActiveConfig.bDumpTextures && !using_custom_texture)
		DumpTexture(entry, 0);

	// load mips - TODO: Loading mipmaps from tmem is untested!
	if (texLevels > 1 && pcfmt != PC_TEX_FMT_NONE && use_native_mips)
	{
		const unsigned int bsdepth = TexDecoder_GetTexelSizeInNibbles(texformat);

		unsigned int level = 1;
		unsigned int mipWidth = (width + 1) >> 1;
		unsigned int mipHeight = (height + 1) >> 1;

		u8* ptr_even = NULL, *ptr_odd = NULL;
		if (from_tmem)
		{
			ptr_even = &texMem[bpmem.tex[stage/4].texImage1[stage%4].tmem_even * TMEM_LINE_SIZE + texture_size];
			ptr_odd = &texMem[bpmem.tex[stage/4].texImage2[stage%4].tmem_odd * TMEM_LINE_SIZE];
		}
		src_data += texture_size;

		while ((mipHeight || mipWidth) && (level < texLevels))
		{
			u8** ptr;
			if (from_tmem) ptr = (level % 2) ? &ptr_odd : &ptr_even;
			else ptr = &src_data;

			const unsigned int currentWidth = (mipWidth > 0) ? mipWidth : 1;
			const unsigned int currentHeight = (mipHeight > 0) ? mipHeight : 1;

			expandedWidth  = (currentWidth + bsw)  & (~bsw);
			expandedHeight = (currentHeight + bsh) & (~bsh);

			TexDecoder_Decode(temp, *ptr, expandedWidth, expandedHeight, texformat, tlutaddr, tlutfmt, g_ActiveConfig.backend_info.bUseRGBATextures);
			entry->Load(currentWidth, currentHeight, expandedWidth, level);

			if (g_ActiveConfig.bDumpTextures)
				DumpTexture(entry, level);

			*ptr += ((std::max(mipWidth, bsw) * std::max(mipHeight, bsh) * bsdepth) >> 1);
			mipWidth >>= 1;
			mipHeight >>= 1;
			++level;
		}
	}
	else if (texLevels > 1 && pcfmt != PC_TEX_FMT_NONE && using_custom_lods)
	{
		unsigned int level = 1;
		unsigned int mipWidth = (width + 1) >> 1;
		unsigned int mipHeight = (height + 1) >> 1;

		while ((mipHeight || mipWidth) && (level < texLevels))
		{
			unsigned int currentWidth = (mipWidth > 0) ? mipWidth : 1;
			unsigned int currentHeight = (mipHeight > 0) ? mipHeight : 1;

			LoadCustomTexture(tex_hash, texformat, level, currentWidth, currentHeight);
			entry->Load(currentWidth, currentHeight, currentWidth, level);

			mipWidth >>= 1;
			mipHeight >>= 1;
			++level;
		}
	}

	INCSTAT(stats.numTexturesCreated);
	SETSTAT(stats.numTexturesAlive, textures.size());

return_entry:

	entry->frameCount = frameCount;
	entry->Bind(stage);

	GFX_DEBUGGER_PAUSE_AT(NEXT_TEXTURE_CHANGE, true);

	return entry;
}

void TextureCache::CopyRenderTargetToTexture(u32 dstAddr, unsigned int dstFormat, unsigned int srcFormat,
	const EFBRectangle& srcRect, bool isIntensity, bool scaleByHalf)
{
	// Emulation methods:
	// - EFB to RAM:
	//		Encodes the requested EFB data at its native resolution to the emulated RAM using shaders.
	//		Load() decodes the data from there again (using TextureDecoder) if the EFB copy is being used as a texture again.
	//		Advantage: CPU can read data from the EFB copy and we don't lose any important updates to the texture
	//		Disadvantage: Encoding+decoding steps often are redundant because only some games read or modify EFB copies before using them as textures.
	// - EFB to texture:
	//		Copies the requested EFB data to a texture object in VRAM, performing any color conversion using shaders.
	//		Advantage:	Works for many games, since in most cases EFB copies aren't read or modified at all before being used as a texture again.
	//					Since we don't do any further encoding or decoding here, this method is much faster.
	//					It also allows enhancing the visual quality by doing scaled EFB copies.
	// - hybrid EFB copies:
	//		1a) Whenever this function gets called, encode the requested EFB data to RAM (like EFB to RAM)
	//		1b) Set type to TCET_EC_DYNAMIC for all texture cache entries in the destination address range.
	//			If EFB copy caching is enabled, further checks will (try to) prevent redundant EFB copies.
	//		2) Check if a texture cache entry for the specified dstAddr already exists (i.e. if an EFB copy was triggered to that address before):
	//		2a) Entry doesn't exist:
	//			- Also copy the requested EFB data to a texture object in VRAM (like EFB to texture)
	//			- Create a texture cache entry for the target (type = TCET_EC_VRAM)
	//			- Store a hash of the encoded RAM data in the texcache entry.
	//		2b) Entry exists AND type is TCET_EC_VRAM:
	//			- Like case 2a, but reuse the old texcache entry instead of creating a new one.
	//		2c) Entry exists AND type is TCET_EC_DYNAMIC:
	//			- Only encode the texture to RAM (like EFB to RAM) and store a hash of the encoded data in the existing texcache entry.
	//			- Do NOT copy the requested EFB data to a VRAM object. Reason: the texture is dynamic, i.e. the CPU is modifying it. Storing a VRAM copy is useless, because we'd always end up deleting it and reloading the data from RAM anyway.
	//		3) If the EFB copy gets used as a texture, compare the source RAM hash with the hash you stored when encoding the EFB data to RAM.
	//		3a) If the two hashes match AND type is TCET_EC_VRAM, reuse the VRAM copy you created
	//		3b) If the two hashes differ AND type is TCET_EC_VRAM, screw your existing VRAM copy. Set type to TCET_EC_DYNAMIC.
	//			Redecode the source RAM data to a VRAM object. The entry basically behaves like a normal texture now.
	//		3c) If type is TCET_EC_DYNAMIC, treat the EFB copy like a normal texture.
	//		Advantage: 	Non-dynamic EFB copies can be visually enhanced like with EFB to texture.
	//					Compatibility is as good as EFB to RAM.
	//		Disadvantage:	Slower than EFB to texture and often even slower than EFB to RAM.
	//						EFB copy cache depends on accurate texture hashing being enabled. However, with accurate hashing you end up being as slow as without a copy cache anyway.
	//
	// Disadvantage of all methods: Calling this function requires the GPU to perform a pipeline flush which stalls any further CPU processing.
	//
	// For historical reasons, Dolphin doesn't actually implement "pure" EFB to RAM emulation, but only EFB to texture and hybrid EFB copies.

	float colmat[28] = {0};
	float *const fConstAdd = colmat + 16;
	float *const ColorMask = colmat + 20;
	ColorMask[0] = ColorMask[1] = ColorMask[2] = ColorMask[3] = 255.0f;
	ColorMask[4] = ColorMask[5] = ColorMask[6] = ColorMask[7] = 1.0f / 255.0f;
	unsigned int cbufid = -1;

	if (srcFormat == PIXELFMT_Z24)
	{
		switch (dstFormat)
		{
		case 0: // Z4
			colmat[3] = colmat[7] = colmat[11] = colmat[15] = 1.0f;
			cbufid = 0;
			break;
		case 1: // Z8
		case 8: // Z8
			colmat[0] = colmat[4] = colmat[8] = colmat[12] = 1.0f;
			cbufid = 1;
			break;

		case 3: // Z16
			colmat[1] = colmat[5] = colmat[9] = colmat[12] = 1.0f;
			cbufid = 24;
			break;

		case 11: // Z16 (reverse order)
			colmat[0] = colmat[4] = colmat[8] = colmat[13] = 1.0f;
			cbufid = 2;
			break;

		case 6: // Z24X8
			colmat[0] = colmat[5] = colmat[10] = 1.0f;
			cbufid = 3;
			break;

		case 9: // Z8M
			colmat[1] = colmat[5] = colmat[9] = colmat[13] = 1.0f;
			cbufid = 4;
			break;

		case 10: // Z8L
			colmat[2] = colmat[6] = colmat[10] = colmat[14] = 1.0f;
			cbufid = 5;
			break;

		case 12: // Z16L - copy lower 16 depth bits
			// expected to be used as an IA8 texture (upper 8 bits stored as intensity, lower 8 bits stored as alpha)
			// Used e.g. in Zelda: Skyward Sword
			colmat[1] = colmat[5] = colmat[9] = colmat[14] = 1.0f;
			cbufid = 6;
			break;

		default:
			ERROR_LOG(VIDEO, "Unknown copy zbuf format: 0x%x", dstFormat);
			colmat[2] = colmat[5] = colmat[8] = 1.0f;
			cbufid = 7;
			break;
		}
	}
	else if (isIntensity) 
	{
		fConstAdd[0] = fConstAdd[1] = fConstAdd[2] = 16.0f/255.0f;
		switch (dstFormat) 
		{
		case 0: // I4
		case 1: // I8
		case 2: // IA4
		case 3: // IA8
		case 8: // I8
			// TODO - verify these coefficients
			colmat[0] = 0.257f; colmat[1] = 0.504f; colmat[2] = 0.098f;
			colmat[4] = 0.257f; colmat[5] = 0.504f; colmat[6] = 0.098f;
			colmat[8] = 0.257f; colmat[9] = 0.504f; colmat[10] = 0.098f;

			if (dstFormat < 2 || dstFormat == 8) 
			{
				colmat[12] = 0.257f; colmat[13] = 0.504f; colmat[14] = 0.098f;
				fConstAdd[3] = 16.0f/255.0f;
				if (dstFormat == 0)
				{
					ColorMask[0] = ColorMask[1] = ColorMask[2] = 15.0f;
					ColorMask[4] = ColorMask[5] = ColorMask[6] = 1.0f / 15.0f;
					cbufid = 8;
				}
				else
				{
					cbufid = 9;	
				}				
			}
			else// alpha
			{
				colmat[15] = 1;
				if (dstFormat == 2)
				{
					ColorMask[0] = ColorMask[1] = ColorMask[2] = ColorMask[3] = 15.0f;
					ColorMask[4] = ColorMask[5] = ColorMask[6] = ColorMask[7] = 1.0f / 15.0f;
					cbufid = 10;
				}
				else
				{
					cbufid = 11;
				}
				
			}
			break;

		default:
			ERROR_LOG(VIDEO, "Unknown copy intensity format: 0x%x", dstFormat);
			colmat[0] = colmat[5] = colmat[10] = colmat[15] = 1.0f;
			cbufid = 23;
			break;
		}
	}
	else
	{
		switch (dstFormat) 
		{
		case 0: // R4
			colmat[0] = colmat[4] = colmat[8] = colmat[12] = 1;
			ColorMask[0] = 15.0f;
			ColorMask[4] = 1.0f / 15.0f;
			cbufid = 12;
			break;
		case 1: // R8
		case 8: // R8
			colmat[0] = colmat[4] = colmat[8] = colmat[12] = 1;
			cbufid = 13;			
			break;

		case 2: // RA4
			colmat[0] = colmat[4] = colmat[8] = colmat[15] = 1.0f;
			ColorMask[0] = ColorMask[3] = 15.0f;
			ColorMask[4] = ColorMask[7] = 1.0f / 15.0f;
			cbufid = 14;
			break;
		case 3: // RA8
			colmat[0] = colmat[4] = colmat[8] = colmat[15] = 1.0f;
			cbufid = 15;
			break;

		case 7: // A8
			colmat[3] = colmat[7] = colmat[11] = colmat[15] = 1.0f;
			cbufid = 16;
			break;

		case 9: // G8
			colmat[1] = colmat[5] = colmat[9] = colmat[13] = 1.0f;
			cbufid = 17;			
			break;
		case 10: // B8
			colmat[2] = colmat[6] = colmat[10] = colmat[14] = 1.0f;
			cbufid = 18;			
			break;

		case 11: // RG8
			colmat[0] = colmat[4] = colmat[8] = colmat[13] = 1.0f;
			cbufid = 19;
			break;

		case 12: // GB8
			colmat[1] = colmat[5] = colmat[9] = colmat[14] = 1.0f;			
			cbufid = 20;
			break;

		case 4: // RGB565
			colmat[0] = colmat[5] = colmat[10] = 1.0f;
			ColorMask[0] = ColorMask[2] = 31.0f;
			ColorMask[4] = ColorMask[6] = 1.0f / 31.0f;
			ColorMask[1] = 63.0f;
			ColorMask[5] = 1.0f / 63.0f;
			fConstAdd[3] = 1.0f; // set alpha to 1
			cbufid = 21;
			break;

		case 5: // RGB5A3
			colmat[0] = colmat[5] = colmat[10] = colmat[15] = 1.0f;
			ColorMask[0] = ColorMask[1] = ColorMask[2] = 31.0f;
			ColorMask[4] = ColorMask[5] = ColorMask[6] = 1.0f / 31.0f;
			ColorMask[3] = 7.0f;
			ColorMask[7] = 1.0f / 7.0f;
			cbufid = 22;
			break;
		case 6: // RGBA8
			colmat[0] = colmat[5] = colmat[10] = colmat[15] = 1.0f;
			cbufid = 23;
			break;

		default:
			ERROR_LOG(VIDEO, "Unknown copy color format: 0x%x", dstFormat);
			colmat[0] = colmat[5] = colmat[10] = colmat[15] = 1.0f;
			cbufid = 23;
			break;
		}
	}

	const unsigned int tex_w = scaleByHalf ? srcRect.GetWidth()/2 : srcRect.GetWidth();
	const unsigned int tex_h = scaleByHalf ? srcRect.GetHeight()/2 : srcRect.GetHeight();

	unsigned int scaled_tex_w = g_ActiveConfig.bCopyEFBScaled ? Renderer::EFBToScaledX(tex_w) : tex_w;
	unsigned int scaled_tex_h = g_ActiveConfig.bCopyEFBScaled ? Renderer::EFBToScaledY(tex_h) : tex_h;


	TCacheEntryBase *entry = textures[dstAddr];
	if (entry)
	{
		if (entry->type == TCET_EC_DYNAMIC && entry->native_width == tex_w && entry->native_height == tex_h)
		{
			scaled_tex_w = tex_w;
			scaled_tex_h = tex_h;
		}
		else if (!(entry->type == TCET_EC_VRAM && entry->virtual_width == scaled_tex_w && entry->virtual_height == scaled_tex_h))
		{
			// remove it and recreate it as a render target
			delete entry;
			entry = NULL;
		}
	}

	if (NULL == entry)
	{
		// create the texture
		textures[dstAddr] = entry = g_texture_cache->CreateRenderTargetTexture(scaled_tex_w, scaled_tex_h);

		// TODO: Using the wrong dstFormat, dumb...
		entry->SetGeneralParameters(dstAddr, 0, dstFormat, 1);
		entry->SetDimensions(tex_w, tex_h, scaled_tex_w, scaled_tex_h);
		entry->SetHashes(TEXHASH_INVALID);
		entry->type = TCET_EC_VRAM;
	}

	entry->frameCount = frameCount;

	g_renderer->ResetAPIState(); // reset any game specific settings

	entry->FromRenderTarget(dstAddr, dstFormat, srcFormat, srcRect, isIntensity, scaleByHalf, cbufid, colmat);

	g_renderer->RestoreAPIState();
}<|MERGE_RESOLUTION|>--- conflicted
+++ resolved
@@ -385,11 +385,7 @@
 		//
 		// TODO: Don't we need to force texture decoding to RGBA8 for dynamic EFB copies?
 		// TODO: Actually, it should be enough if the internal texture format matches...
-<<<<<<< HEAD
-		if ((entry->type == TCET_NORMAL && width == entry->virtual_width && height == entry->virtual_height && full_format == entry->format && entry->num_mipmaps == maxlevel)
-=======
-		if ((entry->type == TCET_NORMAL && width == entry->native_width && height == entry->native_height && full_format == entry->format && entry->num_mipmaps > maxlevel)
->>>>>>> 52963584
+		if ((entry->type == TCET_NORMAL && width == entry->virtual_width && height == entry->virtual_height && full_format == entry->format && entry->num_mipmaps > maxlevel)
 			|| (entry->type == TCET_EC_DYNAMIC && entry->native_width == width && entry->native_height == height))
 		{
 			// reuse the texture
