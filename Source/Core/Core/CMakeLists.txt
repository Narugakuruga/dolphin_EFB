--- conflicted
+++ resolved
@@ -565,11 +565,8 @@
   inputcommon
   ${MBEDTLS_LIBRARIES}
   pugixml
-<<<<<<< HEAD
+  RangeSet::RangeSet
   scripting
-=======
-  RangeSet::RangeSet
->>>>>>> b53127a1
   sfml-network
   sfml-system
   videonull
