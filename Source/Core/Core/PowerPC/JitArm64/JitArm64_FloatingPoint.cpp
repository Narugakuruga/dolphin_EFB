// Copyright 2015 Dolphin Emulator Project
// Licensed under GPLv2+
// Refer to the license.txt file included.

#include "Common/Arm64Emitter.h"
#include "Common/Common.h"
#include "Common/StringUtil.h"

#include "Core/Core.h"
#include "Core/CoreTiming.h"
#include "Core/PowerPC/PowerPC.h"
#include "Core/PowerPC/PPCTables.h"
#include "Core/PowerPC/JitArm64/Jit.h"
#include "Core/PowerPC/JitArm64/JitArm64_RegCache.h"
#include "Core/PowerPC/JitArm64/JitAsm.h"

using namespace Arm64Gen;

void JitArm64::fabsx(UGeckoInstruction inst)
{
	INSTRUCTION_START
	JITDISABLE(bJITFloatingPointOff);
	FALLBACK_IF(inst.Rc);

	u32 b = inst.FB, d = inst.FD;
	fpr.BindToRegister(d, true);
	ARM64Reg VB = fpr.R(b);
	ARM64Reg VD = fpr.R(d);

	if (fpr.IsLower(d))
	{
		m_float_emit.FABS(EncodeRegToDouble(VD), EncodeRegToDouble(VB));
	}
	else
	{
		ARM64Reg V0 = fpr.GetReg();
		m_float_emit.FABS(EncodeRegToDouble(V0), EncodeRegToDouble(VB));
		m_float_emit.INS(64, VD, 0, V0, 0);
		fpr.Unlock(V0);
	}
}

void JitArm64::faddsx(UGeckoInstruction inst)
{
	INSTRUCTION_START
	JITDISABLE(bJITFloatingPointOff);
	FALLBACK_IF(inst.Rc);

	u32 a = inst.FA, b = inst.FB, d = inst.FD;
	fpr.BindToRegister(d, d == a || d == b, false);

	ARM64Reg VA = fpr.R(a);
	ARM64Reg VB = fpr.R(b);
	ARM64Reg VD = fpr.R(d, false);

	m_float_emit.FADD(EncodeRegToDouble(VD), EncodeRegToDouble(VA), EncodeRegToDouble(VB));
	m_float_emit.INS(64, VD, 1, VD, 0);
}

void JitArm64::faddx(UGeckoInstruction inst)
{
	INSTRUCTION_START
	JITDISABLE(bJITFloatingPointOff);
	FALLBACK_IF(inst.Rc);

	u32 a = inst.FA, b = inst.FB, d = inst.FD;
	fpr.BindToRegister(d, true);

	ARM64Reg VA = fpr.R(a);
	ARM64Reg VB = fpr.R(b);
	ARM64Reg VD = fpr.R(d);

	if (fpr.IsLower(d))
	{
		m_float_emit.FADD(EncodeRegToDouble(VD), EncodeRegToDouble(VA), EncodeRegToDouble(VB));
	}
	else
	{
		ARM64Reg V0 = fpr.GetReg();
		m_float_emit.FADD(EncodeRegToDouble(V0), EncodeRegToDouble(VA), EncodeRegToDouble(VB));
		m_float_emit.INS(64, VD, 0, V0, 0);
		fpr.Unlock(V0);
	}
}

void JitArm64::fmaddsx(UGeckoInstruction inst)
{
	INSTRUCTION_START
	JITDISABLE(bJITFloatingPointOff);
	FALLBACK_IF(inst.Rc);

	u32 a = inst.FA, b = inst.FB, c = inst.FC, d = inst.FD;
	fpr.BindToRegister(d, d == a || d == b || d == c, false);

	ARM64Reg VA = fpr.R(a);
	ARM64Reg VB = fpr.R(b);
	ARM64Reg VC = fpr.R(c);
	ARM64Reg VD = fpr.R(d, false);
	ARM64Reg V0 = fpr.GetReg();

	m_float_emit.FMUL(EncodeRegToDouble(V0), EncodeRegToDouble(VA), EncodeRegToDouble(VC));
	m_float_emit.FADD(EncodeRegToDouble(VD), EncodeRegToDouble(V0), EncodeRegToDouble(VB));
	m_float_emit.INS(64, VD, 1, VD, 0);
	fpr.Unlock(V0);
}

void JitArm64::fmaddx(UGeckoInstruction inst)
{
	INSTRUCTION_START
	JITDISABLE(bJITFloatingPointOff);
	FALLBACK_IF(inst.Rc);

	u32 a = inst.FA, b = inst.FB, c = inst.FC, d = inst.FD;
	fpr.BindToRegister(d, true);

	ARM64Reg VA = fpr.R(a);
	ARM64Reg VB = fpr.R(b);
	ARM64Reg VC = fpr.R(c);
	ARM64Reg VD = fpr.R(d);

	if (fpr.IsLower(d))
	{
		m_float_emit.FMADD(EncodeRegToDouble(VD), EncodeRegToDouble(VA), EncodeRegToDouble(VC), EncodeRegToDouble(VB));
	}
	else
	{
		ARM64Reg V0 = fpr.GetReg();
		m_float_emit.FMADD(EncodeRegToDouble(V0), EncodeRegToDouble(VA), EncodeRegToDouble(VC), EncodeRegToDouble(VB));
		m_float_emit.INS(64, VD, 0, V0, 0);
		fpr.Unlock(V0);
	}
}

void JitArm64::fmrx(UGeckoInstruction inst)
{
	INSTRUCTION_START
	JITDISABLE(bJITFloatingPointOff);
	FALLBACK_IF(inst.Rc);

	u32 b = inst.FB, d = inst.FD;
	fpr.BindToRegister(d, true);

	ARM64Reg VB = fpr.R(b);
	ARM64Reg VD = fpr.R(d);

	m_float_emit.INS(64, VD, 0, VB, 0);
}

void JitArm64::fmsubsx(UGeckoInstruction inst)
{
	INSTRUCTION_START
	JITDISABLE(bJITFloatingPointOff);
	FALLBACK_IF(inst.Rc);

	u32 a = inst.FA, b = inst.FB, c = inst.FC, d = inst.FD;
	fpr.BindToRegister(d, d == a || d == b || d == c, false);

	ARM64Reg VA = fpr.R(a);
	ARM64Reg VB = fpr.R(b);
	ARM64Reg VC = fpr.R(c);
	ARM64Reg VD = fpr.R(d, false);
	ARM64Reg V0 = fpr.GetReg();

	m_float_emit.FMUL(EncodeRegToDouble(V0), EncodeRegToDouble(VA), EncodeRegToDouble(VC));
	m_float_emit.FSUB(EncodeRegToDouble(VD), EncodeRegToDouble(V0), EncodeRegToDouble(VB));
	m_float_emit.INS(64, VD, 1, VD, 0);
	fpr.Unlock(V0);
}

void JitArm64::fmsubx(UGeckoInstruction inst)
{
	INSTRUCTION_START
	JITDISABLE(bJITFloatingPointOff);
	FALLBACK_IF(inst.Rc);

	u32 a = inst.FA, b = inst.FB, c = inst.FC, d = inst.FD;
	fpr.BindToRegister(d, true);

	ARM64Reg VA = fpr.R(a);
	ARM64Reg VB = fpr.R(b);
	ARM64Reg VC = fpr.R(c);
	ARM64Reg VD = fpr.R(d);

	if (fpr.IsLower(d))
	{
		m_float_emit.FNMSUB(EncodeRegToDouble(VD), EncodeRegToDouble(VA), EncodeRegToDouble(VC), EncodeRegToDouble(VB));
	}
	else
	{
		ARM64Reg V0 = fpr.GetReg();
		m_float_emit.FNMSUB(EncodeRegToDouble(V0), EncodeRegToDouble(VA), EncodeRegToDouble(VC), EncodeRegToDouble(VB));
		m_float_emit.INS(64, VD, 0, V0, 0);
		fpr.Unlock(V0);
	}
}

void JitArm64::fmulsx(UGeckoInstruction inst)
{
	INSTRUCTION_START
	JITDISABLE(bJITFloatingPointOff);
	FALLBACK_IF(inst.Rc);

	u32 a = inst.FA, c = inst.FC, d = inst.FD;
	fpr.BindToRegister(d, d == a || d == c, false);

	ARM64Reg VA = fpr.R(a);
	ARM64Reg VC = fpr.R(c);
	ARM64Reg VD = fpr.R(d, false);

	m_float_emit.FMUL(EncodeRegToDouble(VD), EncodeRegToDouble(VA), EncodeRegToDouble(VC));
	m_float_emit.INS(64, VD, 1, VD, 0);
}

void JitArm64::fmulx(UGeckoInstruction inst)
{
	INSTRUCTION_START
	JITDISABLE(bJITFloatingPointOff);
	FALLBACK_IF(inst.Rc);

	u32 a = inst.FA, c = inst.FC, d = inst.FD;
	fpr.BindToRegister(d, true);

	ARM64Reg VA = fpr.R(a);
	ARM64Reg VC = fpr.R(c);
	ARM64Reg VD = fpr.R(d);

	if (fpr.IsLower(d))
	{
		m_float_emit.FMUL(EncodeRegToDouble(VD), EncodeRegToDouble(VA), EncodeRegToDouble(VC));
	}
	else
	{
		ARM64Reg V0 = fpr.GetReg();
		m_float_emit.FMUL(EncodeRegToDouble(V0), EncodeRegToDouble(VA), EncodeRegToDouble(VC));
		m_float_emit.INS(64, VD, 0, V0, 0);
		fpr.Unlock(V0);
	}
}

void JitArm64::fnabsx(UGeckoInstruction inst)
{
	INSTRUCTION_START
	JITDISABLE(bJITFloatingPointOff);
	FALLBACK_IF(inst.Rc);

	u32 b = inst.FB, d = inst.FD;
	fpr.BindToRegister(d, true);

	ARM64Reg VB = fpr.R(b);
	ARM64Reg VD = fpr.R(d);

	if (fpr.IsLower(d))
	{
		m_float_emit.FABS(EncodeRegToDouble(VD), EncodeRegToDouble(VB));
		m_float_emit.FNEG(EncodeRegToDouble(VD), EncodeRegToDouble(VD));
	}
	else
	{
		ARM64Reg V0 = fpr.GetReg();
		m_float_emit.FABS(EncodeRegToDouble(V0), EncodeRegToDouble(VB));
		m_float_emit.FNEG(EncodeRegToDouble(V0), EncodeRegToDouble(V0));
		m_float_emit.INS(64, VD, 0, V0, 0);
		fpr.Unlock(V0);
	}
}

void JitArm64::fnegx(UGeckoInstruction inst)
{
	INSTRUCTION_START
	JITDISABLE(bJITFloatingPointOff);
	FALLBACK_IF(inst.Rc);

	u32 b = inst.FB, d = inst.FD;
	fpr.BindToRegister(d, true);

	ARM64Reg VB = fpr.R(b);
	ARM64Reg VD = fpr.R(d);

	if (fpr.IsLower(d))
	{
		m_float_emit.FNEG(EncodeRegToDouble(VD), EncodeRegToDouble(VB));
	}
	else
	{
		ARM64Reg V0 = fpr.GetReg();
		m_float_emit.FNEG(EncodeRegToDouble(V0), EncodeRegToDouble(VB));
		m_float_emit.INS(64, VD, 0, V0, 0);
		fpr.Unlock(V0);
	}
}

void JitArm64::fnmaddsx(UGeckoInstruction inst)
{
	INSTRUCTION_START
	JITDISABLE(bJITFloatingPointOff);
	FALLBACK_IF(inst.Rc);

	u32 a = inst.FA, b = inst.FB, c = inst.FC, d = inst.FD;
	fpr.BindToRegister(d, d == a || d == b || d == c, false);

	ARM64Reg VA = fpr.R(a);
	ARM64Reg VB = fpr.R(b);
	ARM64Reg VC = fpr.R(c);
	ARM64Reg VD = fpr.R(d, false);
	ARM64Reg V0 = fpr.GetReg();

	m_float_emit.FMUL(EncodeRegToDouble(V0), EncodeRegToDouble(VA), EncodeRegToDouble(VC));
	m_float_emit.FADD(EncodeRegToDouble(VD), EncodeRegToDouble(V0), EncodeRegToDouble(VB));
	m_float_emit.FNEG(EncodeRegToDouble(VD), EncodeRegToDouble(VD));
	m_float_emit.INS(64, VD, 1, VD, 0);
	fpr.Unlock(V0);
}

void JitArm64::fnmaddx(UGeckoInstruction inst)
{
	INSTRUCTION_START
	JITDISABLE(bJITFloatingPointOff);
	FALLBACK_IF(inst.Rc);

	u32 a = inst.FA, b = inst.FB, c = inst.FC, d = inst.FD;
	fpr.BindToRegister(d, true);

	ARM64Reg VA = fpr.R(a);
	ARM64Reg VB = fpr.R(b);
	ARM64Reg VC = fpr.R(c);
	ARM64Reg VD = fpr.R(d);

	if (fpr.IsLower(d))
	{
		m_float_emit.FNMADD(EncodeRegToDouble(VD), EncodeRegToDouble(VA), EncodeRegToDouble(VC), EncodeRegToDouble(VB));
	}
	else
	{
		ARM64Reg V0 = fpr.GetReg();
		m_float_emit.FNMADD(EncodeRegToDouble(V0), EncodeRegToDouble(VA), EncodeRegToDouble(VC), EncodeRegToDouble(VB));
		m_float_emit.INS(64, VD, 0, V0, 0);
		fpr.Unlock(V0);
	}
}

void JitArm64::fnmsubsx(UGeckoInstruction inst)
{
	INSTRUCTION_START
	JITDISABLE(bJITFloatingPointOff);
	FALLBACK_IF(inst.Rc);

	u32 a = inst.FA, b = inst.FB, c = inst.FC, d = inst.FD;
	fpr.BindToRegister(d, d == a || d == b || d == c, false);

	ARM64Reg VA = fpr.R(a);
	ARM64Reg VB = fpr.R(b);
	ARM64Reg VC = fpr.R(c);
	ARM64Reg VD = fpr.R(d, false);
	ARM64Reg V0 = fpr.GetReg();

	m_float_emit.FMUL(EncodeRegToDouble(V0), EncodeRegToDouble(VA), EncodeRegToDouble(VC));
	m_float_emit.FSUB(EncodeRegToDouble(VD), EncodeRegToDouble(V0), EncodeRegToDouble(VB));
	m_float_emit.FNEG(EncodeRegToDouble(VD), EncodeRegToDouble(VD));
	m_float_emit.INS(64, VD, 1, VD, 0);
	fpr.Unlock(V0);
}

void JitArm64::fnmsubx(UGeckoInstruction inst)
{
	INSTRUCTION_START
	JITDISABLE(bJITFloatingPointOff);
	FALLBACK_IF(inst.Rc);

	u32 a = inst.FA, b = inst.FB, c = inst.FC, d = inst.FD;
	fpr.BindToRegister(d, true);

	ARM64Reg VA = fpr.R(a);
	ARM64Reg VB = fpr.R(b);
	ARM64Reg VC = fpr.R(c);
	ARM64Reg VD = fpr.R(d);

	if (fpr.IsLower(d))
	{
		m_float_emit.FMSUB(EncodeRegToDouble(VD), EncodeRegToDouble(VA), EncodeRegToDouble(VC), EncodeRegToDouble(VB));
	}
	else
	{
		ARM64Reg V0 = fpr.GetReg();
		m_float_emit.FMSUB(EncodeRegToDouble(V0), EncodeRegToDouble(VA), EncodeRegToDouble(VC), EncodeRegToDouble(VB));
		m_float_emit.INS(64, VD, 0, V0, 0);
		fpr.Unlock(V0);
	}
}

void JitArm64::fselx(UGeckoInstruction inst)
{
	INSTRUCTION_START
	JITDISABLE(bJITFloatingPointOff);
	FALLBACK_IF(inst.Rc);

	u32 a = inst.FA, b = inst.FB, c = inst.FC, d = inst.FD;
	fpr.BindToRegister(d, true);

	ARM64Reg VD = fpr.R(d);
	ARM64Reg VA = fpr.R(a);
	ARM64Reg VB = fpr.R(b);
	ARM64Reg VC = fpr.R(c);

	m_float_emit.FCMPE(EncodeRegToDouble(VA));
	if (fpr.IsLower(d))
	{
		m_float_emit.FCSEL(EncodeRegToDouble(VD), EncodeRegToDouble(VC), EncodeRegToDouble(VB), CC_GE);
	}
	else
	{
		ARM64Reg V0 = fpr.GetReg();
		m_float_emit.FCSEL(EncodeRegToDouble(V0), EncodeRegToDouble(VC), EncodeRegToDouble(VB), CC_GE);
		m_float_emit.INS(64, VD, 0, V0, 0);
		fpr.Unlock(V0);
	}
}

void JitArm64::fsubsx(UGeckoInstruction inst)
{
	INSTRUCTION_START
	JITDISABLE(bJITFloatingPointOff);
	FALLBACK_IF(inst.Rc);

	u32 a = inst.FA, b = inst.FB, d = inst.FD;
	fpr.BindToRegister(d, d == a || d == b, false);

	ARM64Reg VA = fpr.R(a);
	ARM64Reg VB = fpr.R(b);
	ARM64Reg VD = fpr.R(d, false);

	m_float_emit.FSUB(EncodeRegToDouble(VD), EncodeRegToDouble(VA), EncodeRegToDouble(VB));
	m_float_emit.INS(64, VD, 1, VD, 0);
}

void JitArm64::fsubx(UGeckoInstruction inst)
{
	INSTRUCTION_START
	JITDISABLE(bJITFloatingPointOff);
	FALLBACK_IF(inst.Rc);

	u32 a = inst.FA, b = inst.FB, d = inst.FD;
	fpr.BindToRegister(d, true);

	ARM64Reg VA = fpr.R(a);
	ARM64Reg VB = fpr.R(b);
	ARM64Reg VD = fpr.R(d);

<<<<<<< HEAD
	if (fpr.IsLower(d))
	{
		m_float_emit.FSUB(EncodeRegToDouble(VD), EncodeRegToDouble(VA), EncodeRegToDouble(VB));
	}
	else
	{
		ARM64Reg V0 = fpr.GetReg();
		m_float_emit.FSUB(EncodeRegToDouble(V0), EncodeRegToDouble(VA), EncodeRegToDouble(VB));
		m_float_emit.INS(64, VD, 0, V0, 0);
		fpr.Unlock(V0);
	}
=======
	m_float_emit.FSUB(EncodeRegToDouble(V0), EncodeRegToDouble(VA), EncodeRegToDouble(VB));
	m_float_emit.INS(64, VD, 0, V0, 0);

	fpr.Unlock(V0);
}

void JitArm64::fcmpx(UGeckoInstruction inst)
{
	INSTRUCTION_START
	JITDISABLE(bJITFloatingPointOff);

	u32 a = inst.FA, b = inst.FB;
	int crf = inst.CRFD;

	ARM64Reg VA = fpr.R(a);
	ARM64Reg VB = fpr.R(b);

	ARM64Reg WA = gpr.GetReg();
	ARM64Reg XA = EncodeRegTo64(WA);

	FixupBranch pNaN1, pNaN2, pNaN3, pLesser, pGreater;
	FixupBranch continue1, continue2, continue3;
	ORR(XA, ZR, 32, 0, true);

	if (a != b)
	{
		m_float_emit.FCMP(EncodeRegToDouble(VA), EncodeRegToDouble(VA));

		// if (B != B) or (A != A), goto NaN's jump target
		pNaN1 = B(CC_NEQ);

		m_float_emit.FCMP(EncodeRegToDouble(VB), EncodeRegToDouble(VB));

		pNaN2 = B(CC_NEQ);
	}

	m_float_emit.FCMP(EncodeRegToDouble(VA), EncodeRegToDouble(VB));

	if (a == b)
		pNaN3 = B(CC_NEQ);

	if (a != b)
	{
		// if B > A goto Greater's jump target
		pGreater = B(CC_GT);
		// if B < A, goto Lesser's jump target
		pLesser = B(CC_MI);
	}

	ORR(XA, XA, 64 - 63, 0, true);
	continue1 = B();

	if (a != b)
	{
		SetJumpTarget(pNaN1);
		SetJumpTarget(pNaN2);
	}
	else
	{
		SetJumpTarget(pNaN3);
	}

	ORR(XA, XA, 64 - 61, 0, true);
	ORR(XA, XA, 0, 0, true);

	if (a != b)
	{
		continue2 = B();

		SetJumpTarget(pGreater);
		ORR(XA, XA, 0, 0, true);

		continue3 = B();

		SetJumpTarget(pLesser);
		ORR(XA, XA, 64 - 62, 1, true);
		ORR(XA, XA, 0, 0, true);
	}

	SetJumpTarget(continue1);
	if (a != b)
	{
		SetJumpTarget(continue2);
		SetJumpTarget(continue3);
	}

	STR(INDEX_UNSIGNED, XA, X29, PPCSTATE_OFF(cr_val[0]) + (sizeof(PowerPC::ppcState.cr_val[0]) * crf));

	gpr.Unlock(WA);
>>>>>>> 1e024e70
}<|MERGE_RESOLUTION|>--- conflicted
+++ resolved
@@ -445,7 +445,6 @@
 	ARM64Reg VB = fpr.R(b);
 	ARM64Reg VD = fpr.R(d);
 
-<<<<<<< HEAD
 	if (fpr.IsLower(d))
 	{
 		m_float_emit.FSUB(EncodeRegToDouble(VD), EncodeRegToDouble(VA), EncodeRegToDouble(VB));
@@ -457,11 +456,6 @@
 		m_float_emit.INS(64, VD, 0, V0, 0);
 		fpr.Unlock(V0);
 	}
-=======
-	m_float_emit.FSUB(EncodeRegToDouble(V0), EncodeRegToDouble(VA), EncodeRegToDouble(VB));
-	m_float_emit.INS(64, VD, 0, V0, 0);
-
-	fpr.Unlock(V0);
 }
 
 void JitArm64::fcmpx(UGeckoInstruction inst)
@@ -547,5 +541,4 @@
 	STR(INDEX_UNSIGNED, XA, X29, PPCSTATE_OFF(cr_val[0]) + (sizeof(PowerPC::ppcState.cr_val[0]) * crf));
 
 	gpr.Unlock(WA);
->>>>>>> 1e024e70
 }