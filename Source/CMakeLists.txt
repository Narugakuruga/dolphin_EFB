option(DOLPHIN_CXX_FLAGS "Flags used to compile Dolphin-only sources" "")
if(DOLPHIN_CXX_FLAGS)
  set(CMAKE_CXX_FLAGS "${CMAKE_CXX_FLAGS} ${DOLPHIN_CXX_FLAGS}")
endif()

if(CMAKE_SYSTEM_NAME MATCHES "Windows")
  add_definitions(-DNOMINMAX)
  add_definitions(-DUNICODE)
  add_definitions(-D_UNICODE)
  add_definitions(-DWIN32_LEAN_AND_MEAN)
  add_definitions(-D_SCL_SECURE_NO_WARNINGS)
  add_definitions(-D_CRT_SECURE_NO_WARNINGS)
  add_definitions(-D_CRT_SECURE_NO_DEPRECATE)
  add_definitions(-D_CRT_NONSTDC_NO_WARNINGS)
  add_definitions(-D_SILENCE_CXX17_CODECVT_HEADER_DEPRECATION_WARNING)
  # The replacement for the old atomic shared_ptr functions was added in C++20, so we can't use it yet
  add_definitions(-D_SILENCE_CXX20_OLD_SHARED_PTR_ATOMIC_SUPPORT_DEPRECATION_WARNING)
endif()

<<<<<<< HEAD
if (MSVC)
  set(CMAKE_CXX_STANDARD 20)
  set(CMAKE_CXX20_STANDARD_COMPILE_OPTION "-std:c++latest")
else()
  set(CMAKE_CXX_STANDARD 20)
=======
if (NOT MSVC)
  set(CMAKE_CXX_STANDARD 17)
  set(CMAKE_CXX_STANDARD_REQUIRED ON)
  set(CMAKE_CXX_EXTENSIONS OFF)
>>>>>>> d7cda674
endif()

set(CMAKE_EXPORT_COMPILE_COMMANDS ON)

if (MSVC)
  # Compile PCH
  add_subdirectory(PCH)
else()
  check_and_add_flag(HAVE_WALL -Wall)
  # TODO: would like these but they produce overwhelming amounts of warnings
  #check_and_add_flag(EXTRA -Wextra)
  #check_and_add_flag(MISSING_FIELD_INITIALIZERS -Wmissing-field-initializers)
  #check_and_add_flag(SWITCH_DEFAULT -Wswitch-default)
  #check_and_add_flag(FLOAT_EQUAL -Wfloat-equal)
  #check_and_add_flag(CONVERSION -Wconversion)
  #check_and_add_flag(ZERO_AS_NULL_POINTER_CONSTANT -Wzero-as-null-pointer-constant)
  check_and_add_flag(TYPE_LIMITS -Wtype-limits)
  check_and_add_flag(SIGN_COMPARE -Wsign-compare)
  check_and_add_flag(IGNORED_QUALIFIERS -Wignored-qualifiers)
  check_and_add_flag(UNINITIALIZED -Wuninitialized)
  check_and_add_flag(LOGICAL_OP -Wlogical-op)
  check_and_add_flag(SHADOW -Wshadow)
  check_and_add_flag(INIT_SELF -Winit-self)
  check_and_add_flag(MISSING_DECLARATIONS -Wmissing-declarations)
  check_and_add_flag(MISSING_VARIABLE_DECLARATIONS -Wmissing-variable-declarations)

  # Disable -Wstringop-truncation warnings as they result in many false positives.
  # In most (all?) cases where std::strncpy is used, we want to fill the entire buffer
  # or match emulated code that also ignores the null terminator, so the warnings are not useful.
  # Given that Dolphin itself mostly uses std::string, they do not really help catch any bugs.
  check_cxx_compiler_flag(-Wstringop-truncation HAS_STRINGOP_TRUNCATION_WARNING)
  if (HAS_STRINGOP_TRUNCATION_WARNING)
    check_and_add_flag(NO_STRINGOP_TRUNCATION -Wno-stringop-truncation)
  endif()

  # Format string issues that the compiler can detect should be compile time errors.
  check_cxx_compiler_flag(-Wformat HAS_FORMAT_WARNING)
  if (HAS_FORMAT_WARNING)
    check_and_add_flag(FORMAT_WARNING_TO_ERROR -Werror=format)
  endif()
endif()

# These aren't actually needed for C11/C++11
# but some dependencies require them (LLVM, libav).
add_definitions(-D__STDC_LIMIT_MACROS)
add_definitions(-D__STDC_CONSTANT_MACROS)

add_subdirectory(Core)
if (ANDROID)
  add_subdirectory(Android/jni)
endif()

if (ENABLE_TESTS)
  add_subdirectory(UnitTests)
endif()

if (DSPTOOL)
  add_subdirectory(DSPTool)
endif()

# TODO: Add DSPSpy. Preferably make it option() and cpack component<|MERGE_RESOLUTION|>--- conflicted
+++ resolved
@@ -17,18 +17,10 @@
   add_definitions(-D_SILENCE_CXX20_OLD_SHARED_PTR_ATOMIC_SUPPORT_DEPRECATION_WARNING)
 endif()
 
-<<<<<<< HEAD
-if (MSVC)
-  set(CMAKE_CXX_STANDARD 20)
-  set(CMAKE_CXX20_STANDARD_COMPILE_OPTION "-std:c++latest")
-else()
-  set(CMAKE_CXX_STANDARD 20)
-=======
 if (NOT MSVC)
   set(CMAKE_CXX_STANDARD 17)
   set(CMAKE_CXX_STANDARD_REQUIRED ON)
   set(CMAKE_CXX_EXTENSIONS OFF)
->>>>>>> d7cda674
 endif()
 
 set(CMAKE_EXPORT_COMPILE_COMMANDS ON)
